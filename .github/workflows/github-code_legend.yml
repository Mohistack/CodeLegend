name: Update GitHub Code Legend LeaderBoards

on:
  schedule:
    - cron: '0 0 * * *' # 每天UTC时间0点自动运行（可根据需要调整）
  workflow_dispatch:     # 允许手动触发

permissions:
  contents: write # 修改为 write 以允许推送更改
  pages: write
  id-token: write

jobs:
  build:
    runs-on: ubuntu-latest
    steps:
      - name: Checkout repository
        uses: actions/checkout@v4

      - name: Set up Python
        uses: actions/setup-python@v5
        with:
          python-version: '3.x'

      - name: Install dependencies
        run: pip install -r requirements.txt
        
      - name: Set up SQLite
        uses: ryohidaka/action-setup-sqlite@v1.2.0
        with:
          version: "3.43.2"

      - name: Run fetch script
        env:
          GH_TOKEN: ${{ secrets.GH_TOKEN }}
        run: python scripts/fetch_github_main.py

<<<<<<< HEAD
      - name: Commit and push changes
        run: |
          git config --global user.name "github-actions[bot]"
          git config --global user.email "github-actions[bot]@users.noreply.github.com"
          sed -i "s|Mohistack/workspace/CodeLegend|${{ github.repository }}|g" README.md
          git add README.md public/data/archive/ db/sqlite/
          # Check if there are staged changes
          if ! git diff --staged --quiet; then
            git commit -m "Update data and README badge URL [skip ci]"
            git push
          else
            echo "No changes to commit"
          fi
=======
      # - name: Update README badge URL # Keep this step if still needed
      #   run: |
      #     sed -i "s|Mohistack/workspace/CodeLegend|${{ github.repository }}|g" README.md
      #     git config --global user.name "github-actions[bot]"
      #     git config --global user.email "github-actions[bot]@users.noreply.github.com"
      #     git add README.md
      #     git commit -m "Update README badge URL [skip ci]" || echo "No changes to commit"
      #     git push
>>>>>>> 39ad8d97

      - name: Upload artifact
        uses: actions/upload-pages-artifact@v3
        with:
          # Upload entire repository
          path: './public'

  # Deployment job
  deploy:
    environment:
      name: github-pages
      url: ${{ steps.deployment.outputs.page_url }}
    runs-on: ubuntu-latest
    needs: build
    steps:
      - name: Deploy to GitHub Pages
        id: deployment
        uses: actions/deploy-pages@v4<|MERGE_RESOLUTION|>--- conflicted
+++ resolved
@@ -35,7 +35,6 @@
           GH_TOKEN: ${{ secrets.GH_TOKEN }}
         run: python scripts/fetch_github_main.py
 
-<<<<<<< HEAD
       - name: Commit and push changes
         run: |
           git config --global user.name "github-actions[bot]"
@@ -49,16 +48,7 @@
           else
             echo "No changes to commit"
           fi
-=======
-      # - name: Update README badge URL # Keep this step if still needed
-      #   run: |
-      #     sed -i "s|Mohistack/workspace/CodeLegend|${{ github.repository }}|g" README.md
-      #     git config --global user.name "github-actions[bot]"
-      #     git config --global user.email "github-actions[bot]@users.noreply.github.com"
-      #     git add README.md
-      #     git commit -m "Update README badge URL [skip ci]" || echo "No changes to commit"
-      #     git push
->>>>>>> 39ad8d97
+
 
       - name: Upload artifact
         uses: actions/upload-pages-artifact@v3
